--- conflicted
+++ resolved
@@ -40,15 +40,9 @@
 if os.sys.platform == 'win32':
     __DefaultWin = {
         "install_dir"  : os.path.join(os.sys.prefix,'lib','site-packages','pysces'),
-<<<<<<< HEAD
-        "model_dir"    : "os.path.join(os.getenv('USERPROFILE'),'Pysces','psc')",
-        "output_dir"   : "os.path.join(os.getenv('USERPROFILE'),'Pysces')",
-        "gnuplot_dir"  : "None",
-=======
-        "model_dir"    : os.path.join(os.getenv('HOMEDRIVE')+os.path.sep,'Pysces','psc'),
-        "output_dir"   : os.path.join(os.getenv('HOMEDRIVE')+os.path.sep,'Pysces'),
+        "model_dir"    : os.path.join(os.getenv('USERPROFILE'),'Pysces','psc'),
+        "output_dir"   : os.path.join(os.getenv('USERPROFILE'),'Pysces'),
         "gnuplot_dir"  : None,
->>>>>>> 00b4efc0
         "pitcon"       : True,
         "nleq2"        : True,
         "gnuplot"      : False,
