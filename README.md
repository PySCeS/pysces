--- conflicted
+++ resolved
@@ -1,8 +1,8 @@
 PySCeS - Python Simulator for Cellular Systems
 ----------------------------------------------
+The official code repository of The Python Simulator for Cellular Systems: PySCeS project: http://pysces.sourceforge.net release code will be mirrored on SF SVN and all official source archives and binary releases made available from SourceForge.
 
-<<<<<<< HEAD
-Copyright (c) 2004 - 2010, Brett G. Olivier, Johann M. Rohwer and Jan-Hendrik S. Hofmeyr
+Copyright (c) 2004 - 2015, Brett G. Olivier, Johann M. Rohwer and Jan-Hendrik S. Hofmeyr
 All rights reserved.
 
 PySCeS is distributed under a BSD style licence, please see LICENCE.txt for details
@@ -74,10 +74,4 @@
 modules.
 
 
-Brett G. Olivier, 8 June 2010
-=======
-The official code repository of The Python Simulator for Cellular Systems: PySCeS project: http://pysces.sourceforge.net release code will be mirrored on SF SVN and all official source archives and binary releases made available from SourceForge.
-
-
-- Brett 06-09-2014
->>>>>>> b0e2270d
+Brett G. Olivier, 6 September 2014
